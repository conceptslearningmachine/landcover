--- conflicted
+++ resolved
@@ -67,27 +67,8 @@
 
     parser.add_argument("-v", "--verbose", action="store_true", help="Enable verbose debugging", default=False)
     parser.add_argument("--port", action="store", type=int, help="Port we are listenning on", default=0)
-<<<<<<< HEAD
-    parser.add_argument("--model", action="store", dest="model",
-        choices=[
-            "keras_example",
-            "pytorch_example",
-            "pytorch_smoothing_multiple",
-            "pytorch_solar"
-        ],
-        help="Model to use", required=True
-    )
-    parser.add_argument("--model_fn", action="store", dest="model_fn", type=str, help="Model fn to use", default=None)
-    parser.add_argument("--fine_tune_layer", action="store", dest="fine_tune_layer", type=int, help="Layer of model to fine tune", default=-2)
-
-    parser.add_argument("--num_models", action="store", dest="num_models", type=int, help="Number of models", default=3)
-    
-    parser.add_argument("--gpu", action="store", dest="gpuid", type=int, help="GPU to use", required=False)
-
-=======
     parser.add_argument("--gpu_id", action="store", dest="gpu_id", type=int, help="GPU to use", required=False)
     parser.add_argument("--model_key", action="store", dest="model_key", type=str, help="Model key from models.json to use")
->>>>>>> 477f26ec
     args = parser.parse_args(sys.argv[1:])
 
     # Setup logging
@@ -98,17 +79,6 @@
     os.environ["CUDA_VISIBLE_DEVICES"] = "" if args.gpu_id is None else str(args.gpu_id)
     os.environ['TF_CPP_MIN_LOG_LEVEL'] = '3' 
 
-<<<<<<< HEAD
-
-    if args.model == "keras_example":
-        model = KerasDenseFineTune(args.model_fn, args.gpuid, args.fine_tune_layer)
-    elif args.model == "pytorch_example":
-        model = TorchFineTuning(args.model_fn, args.gpuid, args.fine_tune_layer)
-    elif args.model == "pytorch_solar":
-        model = SolarFineTuning(args.model_fn, args.gpuid, args.fine_tune_layer)
-    elif args.model == "pytorch_smoothing_multiple":
-        model = TorchSmoothingCycleFineTune(args.model_fn, args.gpuid, args.fine_tune_layer, args.num_models)
-=======
     model_configs = load_models()
     if not args.model_key in model_configs:
         LOGGER.error("'%s' is not recognized as a valid model, exiting..." % (args.model_key))
@@ -121,7 +91,8 @@
         model = TorchFineTuning(args.model_fn, args.gpu_id, args.fine_tune_layer)
     elif model_type == "pytorch_smoothing_multiple":
         model = TorchSmoothingCycleFineTune(args.model_fn, args.gpu_id, args.fine_tune_layer, args.num_models)
->>>>>>> 477f26ec
+    elif args.model == "pytorch_solar":
+        model = SolarFineTuning(args.gpu_id, **model_configs[args.model_key])
     else:
         raise NotImplementedError("The given model type is not implemented yet.")
 
