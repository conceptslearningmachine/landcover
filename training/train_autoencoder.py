#! /usr/bin/env python
# -*- coding: utf-8 -*-
# vim:fenc=utf-8
# pylint: disable=E1137,E1136,E0110
import sys
import os
import time
import collections

import argparse

import numpy as np

import rasterio

<<<<<<< HEAD
import tensorflow.keras.backend as K
import tensorflow.keras.callbacks
import tensorflow.keras.utils
=======
import tensorflow.keras as keras
import tensorflow.keras.backend as K
>>>>>>> 477f26ec
from tensorflow.keras.optimizers import SGD, Adam, RMSprop, Adadelta
from tensorflow.keras.models import Model
from tensorflow.keras.layers import Input, Dense, Activation, MaxPooling2D, Conv2D, BatchNormalization
from tensorflow.keras.layers import Concatenate, Cropping2D, Lambda
from tensorflow.keras.losses import categorical_crossentropy, mean_squared_error
<<<<<<< HEAD

=======
>>>>>>> 477f26ec
from tensorflow.keras.preprocessing.image import ImageDataGenerator

from sklearn.cluster import MiniBatchKMeans
import scipy.spatial.distance

def manual_kmeans_predict(x_all, cluster_centers, step_size=100000):
    ''' Faster inference of cluster membership than default sklearn model.predict().
    If you have fit a sklearn.cluster algorithm (like KMeans or MiniBatchKMeans) on a subset of your data
    (or fit with `compute_labels=False`), then you can use this method to more quickly predict the cluster
    memberships than calling `.predict()`.
    Example:
    ```
    kmeans = MiniBatchKMeans(n_clusters=9, compute_labels=False)
    kmeans.fit(x_all[::100,])
    labels = utils.manual_kmeans_predict(x_all, kmeans.cluster_centers_)
    ```
    '''
    print("Manual predict")
    y_all = np.zeros((x_all.shape[0]), dtype=np.uint8)
    for i in range(0, x_all.shape[0], step_size):
        if (i // step_size) % 50 == 0:
            print(i // step_size, x_all.shape[0]//step_size)
        l = scipy.spatial.distance.cdist(x_all[i:i+step_size], cluster_centers).argmin(axis=1)
        y_all[i:i+step_size] = l
    return y_all


def image_cutout_augmentation(image, mask_size=(5,20)):
    height, width, _ = image.shape
    
    if isinstance(mask_size, tuple):
        size = np.random.randint(*mask_size)
    elif isinstance(mask_size, int):
        size = mask_size
    else:
        raise ValueError("mask_size must be int or tuple")

    x = np.random.randint(0, width-size)
    y = np.random.randint(0, height-size)
    
    image[y:y+size, x:x+size] = 0
    return image


def basic_model(input_shape, num_classes, lr=0.003):
    inputs = Input(input_shape)

    x1 = Conv2D(128, kernel_size=(3,3), strides=(1,1), padding="same", activation="relu")(inputs)
    x2 = Conv2D(128, kernel_size=(5,5), strides=(1,1), padding="same", activation="relu")(inputs)
    x3 = Conv2D(128, kernel_size=(7,7), strides=(1,1), padding="same", activation="relu")(inputs)
    x = Concatenate(axis=-1)([x1,x2,x3])
    x = Conv2D(128, kernel_size=(1,1), strides=(1,1), padding="same", activation="relu")(x)

    x1 = Conv2D(128, kernel_size=(3,3), strides=(1,1), padding="same", activation="relu")(x)
    x2 = Conv2D(128, kernel_size=(5,5), strides=(1,1), padding="same", activation="relu")(x)
    x3 = Conv2D(128, kernel_size=(7,7), strides=(1,1), padding="same", activation="relu")(x)
    x = Concatenate(axis=-1)([x1,x2,x3])
    x = Conv2D(128, kernel_size=(1,1), strides=(1,1), padding="same", activation="relu")(x)

    x1 = Conv2D(128, kernel_size=(3,3), strides=(1,1), padding="same", activation="relu")(x)
    x2 = Conv2D(128, kernel_size=(5,5), strides=(1,1), padding="same", activation="relu")(x)
    x3 = Conv2D(128, kernel_size=(7,7), strides=(1,1), padding="same", activation="relu")(x)
    x = Concatenate(axis=-1)([x1,x2,x3])
    x = Conv2D(128, kernel_size=(1,1), strides=(1,1), padding="same", activation="relu")(x)

    x1 = Conv2D(128, kernel_size=(3,3), strides=(1,1), padding="same", activation="relu")(x)
    x2 = Conv2D(128, kernel_size=(5,5), strides=(1,1), padding="same", activation="relu")(x)
    x3 = Conv2D(128, kernel_size=(7,7), strides=(1,1), padding="same", activation="relu")(x)
    x = Concatenate(axis=-1)([x1,x2,x3])
    x = Conv2D(128, kernel_size=(1,1), strides=(1,1), padding="same", activation="relu")(x)

    outputs = Conv2D(num_classes, kernel_size=(1,1), strides=(1,1), padding="same", activation="softmax")(x)
    model = Model(inputs=inputs, outputs=outputs)
    
    optimizer = Adam(lr=lr)
    model.compile(loss=categorical_crossentropy, optimizer=optimizer)
    
    return model


# def basic_model(input_shape, num_classes, lr=0.003):
#     inputs = Input(input_shape)

#     x = Conv2D(128, kernel_size=(3,3), strides=(1,1), padding="same", activation="relu")(inputs)
#     x = BatchNormalization()(x)
#     x = Conv2D(128, kernel_size=(3,3), strides=(1,1), padding="same", activation="relu")(x)
#     x = BatchNormalization()(x)
#     x = Conv2D(128, kernel_size=(3,3), strides=(1,1), padding="same", activation="relu")(x)
#     x = BatchNormalization()(x)
#     x = Conv2D(128, kernel_size=(3,3), strides=(1,1), padding="same", activation="relu")(x)
#     x = BatchNormalization()(x)

#     x = Conv2D(128, kernel_size=(1,1), strides=(1,1), padding="same", activation="relu")(x)

#     outputs = Conv2D(num_classes, kernel_size=(1,1), strides=(1,1), padding="same", activation="softmax")(x)
#     model = Model(inputs=inputs, outputs=outputs)
    
#     optimizer = Adam(lr=lr)
#     model.compile(loss=categorical_crossentropy, optimizer=optimizer)
    
#     return model


def main():
    parser = argparse.ArgumentParser(description="Autoencoder training")

    parser.add_argument("-v", "--verbose", action="store_true", help="Enable verbose debugging", default=False)
    parser.add_argument("--input_fn", nargs="+", action="store", dest="input_fn", type=str, help="Path/paths to input GeoTIFF", required=True)
    parser.add_argument("--output_fn", action="store", dest="output_fn", type=str, help="Output model fn format (use '{epoch:02d}' for checkpointing per epoch of traning)", required=True)
    parser.add_argument("--gpu", action="store", dest="gpuid", type=int, help="GPU to use", required=True)

    args = parser.parse_args(sys.argv[1:])
<<<<<<< HEAD
    args.batch_size = 128
=======
    args.batch_size = 16
>>>>>>> 477f26ec
    args.num_epochs = 30

    os.environ["CUDA_DEVICE_ORDER"] = "PCI_BUS_ID"
    os.environ["CUDA_VISIBLE_DEVICES"] = str(args.gpuid)
    os.environ['TF_CPP_MIN_LOG_LEVEL'] = '3' 

    start_time = float(time.time())
    
    print("Loading data")
    all_data = []
    for in_file in args.input_fn:
        f = rasterio.open(in_file, "r")
        temp = f.read()
        temp = np.rollaxis(temp, 0, 3)
        all_data.append(temp)
        f.close()

    all_data = np.array(all_data)
    all_data_shape = all_data.shape
    all_data[np.isnan(all_data)] = 0
    print("Loaded data with shape:", all_data_shape)

    # Extract color features from each file
    all_data_color_features = []
    data_shapes_index = []
    count = 0
    for data in all_data:
        data_original_shape = data.shape
        data_color_features = data.reshape(-1,data_original_shape[2])
        all_data_color_features.append(data_color_features)
        data_shapes_index.append(data_original_shape)
        count += 1
    # Set all data color features to numpy array
    all_data_color_features = np.array(np.vstack(all_data_color_features))
    print("Total shape: {}".format(all_data_color_features.shape))

    # Fit KMeans on all data color features
    print("Fitting KMeans model for labels")
    num_classes = 40
    kmeans = MiniBatchKMeans(n_clusters=num_classes, verbose=1, init_size=2**16, n_init=20, batch_size=2**14, compute_labels=False)
    kmeans = kmeans.fit(all_data_color_features)
    labels = manual_kmeans_predict(all_data_color_features, cluster_centers=kmeans.cluster_centers_)
    
    # Separate labels per file (Used since files have variable sizes)
    all_data_color_labels = []
    for data_shape in data_shapes_index:
        lbl_count = data_shape[0] * data_shape[1]
        all_data_color_labels.append((labels[:lbl_count]).reshape(data_shape[:2]))
        # Throw away labels added to all_data_color_labels
        labels = labels[lbl_count:]
    all_data_color_labels = np.array(all_data_color_labels)

    # Assuming all data has same # of bands
    bands = all_data[0].shape[2]
<<<<<<< HEAD
    n_samples_each = 2000
=======
    n_samples_each = 500
>>>>>>> 477f26ec
    n_samples = n_samples_each * all_data.shape[0]
    height, width = 150, 150
    x_all = np.zeros((n_samples, height, width, bands), dtype=np.float32)
    y_all = np.zeros((n_samples, height, width), dtype=np.float32)

    # Go through all data to extract 5000 samples each
    print("Extracting training samples")
    count = 0
    for data in all_data:
        for i in range(count*n_samples_each, (count+1)*n_samples_each):
            x = np.random.randint(0, data.shape[1]-width)
            y = np.random.randint(0, data.shape[0]-height)
            
            while np.any((data[y:y+height, x:x+width, :] == 0).sum(axis=2) == data_original_shape[2]):
                x = np.random.randint(0, data.shape[1]-width)
                y = np.random.randint(0, data.shape[0]-height)
            
            img = data[y:y+height, x:x+width, :].astype(np.float32)
            target = all_data_color_labels[count][y:y+height, x:x+width].copy()
                        
            x_all[i] = img
            y_all[i] = target
        count += 1

    del all_data, all_data_color_features, all_data_color_labels
    
    x_all = np.clip((x_all/3000.0), 0, 1)
    y_all = tensorflow.keras.utils.to_categorical(y_all, num_classes=num_classes)

    model = basic_model((height, width, bands), num_classes, lr=0.003)
    model.summary()

    print("Fitting model")

    datagen = ImageDataGenerator(
        rotation_range=0,
        width_shift_range=0,
        height_shift_range=0,
        channel_shift_range=0.1,
        fill_mode='constant', # can also be "nearest"
        cval=0.0,
        horizontal_flip=False,
        vertical_flip=False,
        preprocessing_function=image_cutout_augmentation,
        dtype=np.float32
    )


<<<<<<< HEAD
    model_checkpoint = tensorflow.keras.callbacks.ModelCheckpoint(args.output_fn, monitor='train_loss', verbose=1, save_best_only=False, save_weights_only=False, mode='auto', period=1)
=======
    model_checkpoint = keras.callbacks.ModelCheckpoint(args.output_fn, monitor='train_loss', verbose=1, save_best_only=False, save_weights_only=False, mode='auto')
>>>>>>> 477f26ec
    #model.fit(x_all, y_all, batch_size=32, epochs=30, verbose=1, callbacks=[model_checkpoint], validation_split=0.1)

    model.fit(
        datagen.flow(x_all, y_all, batch_size=args.batch_size),
        steps_per_epoch=x_all.shape[0] // args.batch_size - 1,
        epochs=args.num_epochs,
        callbacks=[model_checkpoint],
        validation_data=datagen.flow(x_all, y_all, batch_size=args.batch_size),
        validation_steps=10
    )



    print("Finished in %0.4f seconds" % (time.time() - start_time))

if __name__ == "__main__":
    main()<|MERGE_RESOLUTION|>--- conflicted
+++ resolved
@@ -13,23 +13,14 @@
 
 import rasterio
 
-<<<<<<< HEAD
 import tensorflow.keras.backend as K
 import tensorflow.keras.callbacks
 import tensorflow.keras.utils
-=======
-import tensorflow.keras as keras
-import tensorflow.keras.backend as K
->>>>>>> 477f26ec
 from tensorflow.keras.optimizers import SGD, Adam, RMSprop, Adadelta
 from tensorflow.keras.models import Model
 from tensorflow.keras.layers import Input, Dense, Activation, MaxPooling2D, Conv2D, BatchNormalization
 from tensorflow.keras.layers import Concatenate, Cropping2D, Lambda
 from tensorflow.keras.losses import categorical_crossentropy, mean_squared_error
-<<<<<<< HEAD
-
-=======
->>>>>>> 477f26ec
 from tensorflow.keras.preprocessing.image import ImageDataGenerator
 
 from sklearn.cluster import MiniBatchKMeans
@@ -142,11 +133,7 @@
     parser.add_argument("--gpu", action="store", dest="gpuid", type=int, help="GPU to use", required=True)
 
     args = parser.parse_args(sys.argv[1:])
-<<<<<<< HEAD
     args.batch_size = 128
-=======
-    args.batch_size = 16
->>>>>>> 477f26ec
     args.num_epochs = 30
 
     os.environ["CUDA_DEVICE_ORDER"] = "PCI_BUS_ID"
@@ -201,11 +188,7 @@
 
     # Assuming all data has same # of bands
     bands = all_data[0].shape[2]
-<<<<<<< HEAD
     n_samples_each = 2000
-=======
-    n_samples_each = 500
->>>>>>> 477f26ec
     n_samples = n_samples_each * all_data.shape[0]
     height, width = 150, 150
     x_all = np.zeros((n_samples, height, width, bands), dtype=np.float32)
@@ -254,11 +237,7 @@
     )
 
 
-<<<<<<< HEAD
     model_checkpoint = tensorflow.keras.callbacks.ModelCheckpoint(args.output_fn, monitor='train_loss', verbose=1, save_best_only=False, save_weights_only=False, mode='auto', period=1)
-=======
-    model_checkpoint = keras.callbacks.ModelCheckpoint(args.output_fn, monitor='train_loss', verbose=1, save_best_only=False, save_weights_only=False, mode='auto')
->>>>>>> 477f26ec
     #model.fit(x_all, y_all, batch_size=32, epochs=30, verbose=1, callbacks=[model_checkpoint], validation_split=0.1)
 
     model.fit(
